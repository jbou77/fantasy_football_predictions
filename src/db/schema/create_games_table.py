--- conflicted
+++ resolved
@@ -12,24 +12,6 @@
     table_ref = dataset_ref.table("Games")
 
     schema = [
-<<<<<<< HEAD
-        bigquery.SchemaField("game_id", "STRING", mode="REQUIRED"),
-        bigquery.SchemaField("season_year", "INT64"),
-        bigquery.SchemaField("week_number", "INT64"),
-        bigquery.SchemaField("home_team_id", "STRING"),
-        bigquery.SchemaField("home_team_abbr", "STRING"),  # Added home team abbreviation to map to players table
-        bigquery.SchemaField("away_team_id", "STRING"),
-        bigquery.SchemaField("away_team_abbr", "STRING"),  # Added away team abbreviation to map to players table
-        bigquery.SchemaField("game_date", "DATE"),
-        bigquery.SchemaField("game_time", "STRING"),
-        bigquery.SchemaField("stadium_id", "STRING"),
-        bigquery.SchemaField("primetime_flag", "BOOLEAN"),
-        bigquery.SchemaField("divisional_matchup_flag", "BOOLEAN"),
-        bigquery.SchemaField("home_score", "INT64"),
-        bigquery.SchemaField("away_score", "INT64"),
-        bigquery.SchemaField("created_at", "TIMESTAMP"),
-        bigquery.SchemaField("updated_at", "TIMESTAMP"),
-=======
         bigquery.SchemaField("game_id", "STRING", mode="REQUIRED", 
                              description="Unique identifier for the game (format: YYYY_WW_AWAY_HOME)"),
         bigquery.SchemaField("season_year", "INT64",
@@ -62,7 +44,6 @@
                              description="Timestamp when this record was created in the database"),
         bigquery.SchemaField("updated_at", "TIMESTAMP",
                              description="Timestamp when this record was last updated in the database"),
->>>>>>> c43a599b
     ]
 
     try:
@@ -77,8 +58,4 @@
         print("Created Games table.")
 
 if __name__ == "__main__":
-<<<<<<< HEAD
-    create_games_table(PROJECT_ID, DATASET_ID)        
-=======
-    create_games_table(PROJECT_ID, DATASET_ID)
->>>>>>> c43a599b
+    create_games_table(PROJECT_ID, DATASET_ID)