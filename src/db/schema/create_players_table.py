--- conflicted
+++ resolved
@@ -13,23 +13,6 @@
     table_ref = dataset_ref.table("Players")
 
     schema = [
-<<<<<<< HEAD
-        bigquery.SchemaField("player_id", "STRING", mode="REQUIRED"),
-        bigquery.SchemaField("first_name", "STRING"),
-        bigquery.SchemaField("last_name", "STRING"),
-        bigquery.SchemaField("position", "STRING"),
-        bigquery.SchemaField("team_id", "STRING"),
-        bigquery.SchemaField("team_abbr", "STRING"),  # Added team abbreviation
-        bigquery.SchemaField("birth_date", "DATE"),
-        bigquery.SchemaField("height", "FLOAT64"),
-        bigquery.SchemaField("weight", "FLOAT64"),
-        bigquery.SchemaField("college", "STRING"),
-        bigquery.SchemaField("draft_year", "INT64"),
-        bigquery.SchemaField("draft_position", "INT64"),
-        bigquery.SchemaField("active_status", "BOOLEAN"),
-        bigquery.SchemaField("created_at", "TIMESTAMP"),
-        bigquery.SchemaField("updated_at", "TIMESTAMP"),
-=======
         bigquery.SchemaField("player_id", "STRING", mode="REQUIRED",
                              description="Unique identifier for the player (GSIS ID)"),
         bigquery.SchemaField("first_name", "STRING",
@@ -58,7 +41,6 @@
                              description="Timestamp when this record was created in the database"),
         bigquery.SchemaField("updated_at", "TIMESTAMP",
                              description="Timestamp when this record was last updated in the database"),
->>>>>>> c43a599b
     ]
 
     try:
@@ -70,11 +52,8 @@
         # Add table description
         table.description = "NFL player biographical and professional information including position, team, physical attributes, and draft details."
         table = client.create_table(table)
-<<<<<<< HEAD
-        print("Created Players table.")
-=======
+
         print("Created Players table.")
 
 if __name__ == "__main__":
-    create_players_table(PROJECT_ID, DATASET_ID)
->>>>>>> c43a599b
+    create_players_table(PROJECT_ID, DATASET_ID)