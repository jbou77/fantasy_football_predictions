from google.cloud import bigquery
from google.cloud.exceptions import NotFound
import sys
import os
sys.path.append(os.path.abspath(os.path.join(os.path.dirname(__file__), '../../..')))

from src.config.settings import DATASET_ID, PROJECT_ID

def create_players_table(project_id: str, dataset_id: str):
    """Create the Players table in BigQuery if it doesn't already exist."""
    client = bigquery.Client(project=project_id)
    dataset_ref = client.dataset(dataset_id)
    table_ref = dataset_ref.table("Players")

    schema = [
        bigquery.SchemaField("player_id", "STRING", mode="REQUIRED",
                             description="Unique identifier for the player (GSIS ID)"),
        bigquery.SchemaField("first_name", "STRING",
                             description="Player's first name"),
        bigquery.SchemaField("last_name", "STRING",
                             description="Player's last name"),
        bigquery.SchemaField("position", "STRING",
                             description="Player's position (QB, RB, WR, TE, OL, DL, LB, DB, K, P)"),
        bigquery.SchemaField("team_id", "STRING",
                             description="Identifier of the player's current team"),
        bigquery.SchemaField("birth_date", "DATE",
                             description="Player's date of birth (YYYY-MM-DD)"),
        bigquery.SchemaField("height", "FLOAT64",
                             description="Player's height in inches"),
        bigquery.SchemaField("weight", "FLOAT64",
                             description="Player's weight in pounds"),
        bigquery.SchemaField("college", "STRING",
                             description="Name of the college/university the player attended"),
        bigquery.SchemaField("draft_year", "INT64",
                             description="Year the player was drafted into the NFL"),
        bigquery.SchemaField("draft_position", "INT64",
                             description="Overall draft position (pick number) of the player"),
        bigquery.SchemaField("active_status", "BOOLEAN",
                             description="Indicates if the player is currently active in the NFL"),
        bigquery.SchemaField("created_at", "TIMESTAMP",
                             description="Timestamp when this record was created in the database"),
        bigquery.SchemaField("updated_at", "TIMESTAMP",
                             description="Timestamp when this record was last updated in the database"),
    ]

    try:
        client.get_table(table_ref)  # Check if table exists
        print("Players table already exists.")
    except NotFound:
        # Table doesn't exist, create it
        table = bigquery.Table(table_ref, schema=schema)
        # Add table description
        table.description = "NFL player biographical and professional information including position, team, physical attributes, and draft details."
        table = client.create_table(table)
        print("Created Players table.")

if __name__ == "__main__":
<<<<<<< HEAD
    # You can specify specific seasons like [2020, 2021, 2022] as an argument
    # or leave it as None to get the last 5 seasons
=======
>>>>>>> c43a599b
    create_players_table(PROJECT_ID, DATASET_ID)<|MERGE_RESOLUTION|>--- conflicted
+++ resolved
@@ -55,9 +55,4 @@
         print("Created Players table.")
 
 if __name__ == "__main__":
-<<<<<<< HEAD
-    # You can specify specific seasons like [2020, 2021, 2022] as an argument
-    # or leave it as None to get the last 5 seasons
-=======
->>>>>>> c43a599b
     create_players_table(PROJECT_ID, DATASET_ID)